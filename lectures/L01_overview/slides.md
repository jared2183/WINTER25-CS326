---
title: CS 326
separator: <!--s-->
verticalSeparator: <!--v-->

theme: serif
revealOptions:
  transition: 'none'
---

<div class = "col-wrapper">
  <div class="c1 col-centered">
  <div style="font-size: 0.8em; left: 0; width: 70%; position: absolute;">

  # Introduction to Data Science Pipelines
  ## L.01 | Overview & Logistics

  </div>
  </div>
  <div class="c2 col-centered" style = "bottom: 0; right: 0; width: 80%; padding-top: 30%">
  
  <iframe src="https://lottie.host/embed/bd6c5b65-d724-4f97-882c-40f58367ea38/BIKhZdSeqW.json" height="100%" width = "100%"></iframe>
  </div>
</div>

<!--s-->

<<<<<<< HEAD
<div class = "col-wrapper">
  <div class="c1 col-centered">
  <div style="font-size: 0.8em; left: 0; width: 70%; position: absolute;">

  # Welcome to CS 326.
  ## Please check in using PollEverywhere.
  Scan the QR code or go to [pollev.com/nucs](https://pollev.com/nucs)

  </div>
  </div>
  <div class="c2 col-centered" style = "bottom: 0; right: 0; width: 100%; padding-top: 5%">
  <img src="https://storage.googleapis.com/slide_assets/PollEverywhere.png" width="50%">
  </div>
</div>

<!--s-->

## Attendance

Attendance at lectures is **mandatory** and in your best interest!

You may miss up two lectures without penalty. After that, you will lose 1% of your final grade for each additional missed lecture without a valid excuse.

<!--s-->
=======
L.01-Q.01
<div style="height: 100%; width: 100%;"><iframe src="https://docs.google.com/forms/d/e/1FAIpQLSeZf-ynUPVe7n-rlcdM3kHhLySKhBdrT0vyzcDWOiPgVrhY_Q/viewform?embedded=true" width="80%" height="100%" frameborder="0" marginheight="0" marginwidth="0" style="margin-left: 10%; margin-right: 10%;">Loading…</iframe></div><!--s-->
>>>>>>> eb1e4a66

## Grading

There is a high emphasis on the practical application of the concepts covered in this course. 
<div class = "col-wrapper">
<div class="c1" style = "width: 50%">

| Component | Weight |
| --- | --- |
| Homework | 50% |
| Exam Part I | 20% |
| Exam Part II | 20% |
| Attendance | 10% |

</div>
<div class="c2" style = "width: 50%">

| Grade | Percentage |
| --- | --- |
| A | 94-100 |
| A- | 90-93 |
| B+ | 87-89 |
| B | 83-86 |
| B- | 80-82 |
| C+ | 77-79 |
| C | 73-76 |
| C- | 70-72 |

</div>
</div>
<!--s-->

## Homework 

Homeworks are designed to reinforce the concepts covered in lecture. They will be a mix of theoretical and practical problems, and each will include a programmatic and free response portion. If there is time, we will work on homework at the end of every lecture as a group. For the automated grading server, you get 2 attempts per homework assignment. The highest score will be recorded.

- **Due**: Homework due dates are posted in the syllabus.

- **Late Policy**: Late homeworks will lose 1 out of 10 points per day (1% of your final grade).

- **Platform**: A submission script has been provided to submit your homeworks.

- **Collaboration**: You are encouraged to work with your peers on homeworks. However, you must submit your own work. Copying and pasting code from other sources will be detected and penalized.

<!--s-->

## LLMs (The Talk)

<iframe src="https://lottie.host/embed/e7eb235d-f490-4ce1-877a-99114b96ff60/OFTqzm1m09.json" height = "100%" width = "100%"></iframe>

<!--s-->

## Exams

There are two exams in this class. They will cover the theoretical and practical concepts covered in the lectures and homeworks. If you follow along with the lectures and homeworks, you will be well-prepared for the exams.

<!--s-->

## Academic Integrity [&#x1F517;](https://www.northwestern.edu/provost/policies-procedures/academic-integrity/index.html)

### Homeworks

- Do not exchange code fragments on any assignments.
- Do not copy solutions from any source, including the web or previous CS 326 students.
- You cannot upload / sell your assignments to code sharing websites.

### Group project

- Do not use code/analysis from public website.
- Do not use code/analysis from a prior class.

<!--s-->

## Accommodations

Any student requesting accommodations related to a disability or other condition is required to register with AccessibleNU and provide professors with an accommodation notification from AccessibleNU, preferably within the first two weeks of class. 

All information will remain confidential.

<!--s-->

## Mental Health

If you are feeling distressed or overwhelmed, please reach out for help. Students can access confidential resources through the Counseling and Psychological Services (CAPS), Religious and Spiritual Life (RSL) and the Center for Awareness, Response and Education (CARE).

<!--s-->

## Stuck on Something?

### **Office Hours**

- Time: 12:30-1:30PM on Tuesdays (after lecture)
- Location: Mudd 3510

### **Canvas Discussion**

- Every homework & project will have a discussion thread on Canvas.
- Please post your questions there so that everyone can benefit from the answers!

### **Email**

We are here to help you! Please try contacting us through office hours or the dedicated Canvas discussion threads.

- **Joshua D'Arcy (Instructor)**: joshua.darcy@northwestern.edu

<!--s-->

L.01-Q.02
<div style="height: 100%; width: 100%;"><iframe src="https://docs.google.com/forms/d/e/1FAIpQLSd_p-6zzl3aqVgewDC9LcN3EUUq99M4DRtJlFWrKBuGGsbcBQ/viewform?embedded=true" width="80%" height="100%" frameborder="0" marginheight="0" marginwidth="0" style="margin-left: 10%; margin-right: 10%;">Loading…</iframe></div><!--s-->

## H.01 | Pulling

Before you start working on any homework, make sure you have the latest version of the repository.

The following command (when used inside the class folder) will pull the latest version of the repository and give you access to the most up-to-date homework:

```bash
git pull
```

If you have any issues with using this git-based system, please reach out to us during office hours or via email.

<!--s-->

## H.01 | Opening Homework

Open the <span class="code-span">homeworks/</span> folder in VSCode. You should see a folder called <span class="code-span">H.01/</span>. Open the folder and you will see three files: 

- <span class="code-span">hello_world.py</span>: This file contains placeholders for the methods you will write.

- <span class="code-span">hello_world.ipynb</span>: This is a Jupyter notebook that provides a useful narrative for the homework and methods found in the <span class="code-span">hello_world.py</span> file.

- <span class="code-span">hello_world_test.py</span>: This is the file that will be used to test your code. Future homeworks will not include this file, and this is for demonstration purposes only.

Let's do the first homework together.

<!--s-->
<div class = "header-slide">

 ## Homework Demonstration

</div>
<!--s-->

## H.01 | Submitting Homework

You will submit your homework using the provided submission script. 

But first, you need a username (your **northwestern** email e.g. JaneDoe2024@u.northwestern.edu) and password!

```bash
python account.py --create-account
```

Once you have a username and password, you can submit your completed homework. You should receive your score or feedback within a few seconds, but this may take longer as the homeworks get more involved.

```bash
python submit.py --homework H01/hello_world.py --username your_username --password your_password 
```

You can save your username and password as environment variables so you don't have to enter them every time (or expose them in your notebooks)!

```bash
export AG_USERNAME="your_username"
export AG_PASSWORD="your_password"
```
<!--s-->

## H.01 | Homework Grading

The highest score will be recorded, so long as it is submitted before the deadline! You have 2 attempts for every homework. 

Late homeworks will be penalized 10% per day.

<!--s-->

## H.01 | Expected Learnings / TLDR;

With this <span class="code-span">hello_world</span> assignment, we worked on the following:

1. Environment installation practice (<span class="code-span">conda</span>)
2. Exposure to git management (<span class="code-span">GitHub</span>)
3. Local development IDE practice (<span class="code-span">vscode</span>)
4. Familiarity with unit testing (<span class="code-span">pytest</span>)

These tools are all critical for any industry position and are often expected for entry level positions. Please continue to familiarize yourself with them over the course of the quarter.

<!--s-->

<div class="header-slide">

# Questions?

</div>

<!--s--><|MERGE_RESOLUTION|>--- conflicted
+++ resolved
@@ -25,7 +25,6 @@
 
 <!--s-->
 
-<<<<<<< HEAD
 <div class = "col-wrapper">
   <div class="c1 col-centered">
   <div style="font-size: 0.8em; left: 0; width: 70%; position: absolute;">
@@ -47,13 +46,9 @@
 
 Attendance at lectures is **mandatory** and in your best interest!
 
-You may miss up two lectures without penalty. After that, you will lose 1% of your final grade for each additional missed lecture without a valid excuse.
-
-<!--s-->
-=======
-L.01-Q.01
-<div style="height: 100%; width: 100%;"><iframe src="https://docs.google.com/forms/d/e/1FAIpQLSeZf-ynUPVe7n-rlcdM3kHhLySKhBdrT0vyzcDWOiPgVrhY_Q/viewform?embedded=true" width="80%" height="100%" frameborder="0" marginheight="0" marginwidth="0" style="margin-left: 10%; margin-right: 10%;">Loading…</iframe></div><!--s-->
->>>>>>> eb1e4a66
+Attendance is worth 10% of your final grade. Most lectures will have interactive quizzes throughout the lecture that will be graded for completion. The top 16 quiz scores will be used to calculate your attendance grade, leaving you with 4 freebies throughout the quarter.
+
+<!--s-->
 
 ## Grading
 
@@ -84,6 +79,7 @@
 
 </div>
 </div>
+
 <!--s-->
 
 ## Homework 
@@ -145,8 +141,8 @@
 
 ### **Office Hours**
 
-- Time: 12:30-1:30PM on Tuesdays (after lecture)
-- Location: Mudd 3510
+- Time: TBA
+- Location: TBA
 
 ### **Canvas Discussion**
 
@@ -161,8 +157,80 @@
 
 <!--s-->
 
-L.01-Q.02
-<div style="height: 100%; width: 100%;"><iframe src="https://docs.google.com/forms/d/e/1FAIpQLSd_p-6zzl3aqVgewDC9LcN3EUUq99M4DRtJlFWrKBuGGsbcBQ/viewform?embedded=true" width="80%" height="100%" frameborder="0" marginheight="0" marginwidth="0" style="margin-left: 10%; margin-right: 10%;">Loading…</iframe></div><!--s-->
+<div class="header-slide">
+
+# Homework Assignment
+## H.01 "Hello World!"
+
+Due: 01.14.2025
+
+</div>
+
+<!--s-->
+
+## H.01 | Installing Conda
+
+We will be using Python for this course. Conda is a package manager that will help us install Python and other packages. 
+
+Don't have <span class="code-span">conda</span> installed? [[click-here]](https://docs.conda.io/en/latest/miniconda.html)
+
+<!--s-->
+
+## H.01 | Cloning Repo & Installing Environment
+
+We will be using a public GitHub repository for this course. Enter the following commands in your terminal to clone the repository and install the class environment.
+
+
+```bash
+git clone https://github.com/drc-cs/FALL24-CS326.git
+cd FALL24-CS326
+```
+
+We will be using a conda environment (cs326) for this course. 
+
+```bash
+conda env create -f environment.yml
+conda activate cs326
+```
+
+Don't have <span class="code-span">git</span> installed? [[click-here]](https://git-scm.com/book/en/v2/Getting-Started-Installing-Git)
+
+<!--s-->
+
+## H.01 | VSCode
+
+All demonstrations will be in VSCode, which is a popular IDE. You're welcome to use any IDE you want, but we will be best equipped to help you if you use VSCode.
+
+Don't have <span class="code-span">visual studio code</span> installed? [[click-here]](https://code.visualstudio.com/)
+
+After installing VSCode, you will need to install the Python extension: 
+
+1. Open VSCode
+2. Click on the "Extensions" icon in the "Activity Bar" on the side of the window
+3. Search for "Python" and click "Install"
+
+Add the <span class="code-span">code</span> command to your PATH so you can open VSCode from the terminal.
+
+1. Open the "Command Palette" (Ctrl+Shift+P on PC or Cmd+Shift+P on Mac)
+2. Search for "Shell Command: Install 'code' command in PATH" and click it
+
+<!--s-->
+
+## H.01 | Opening Repo in VSCode
+
+Restart your terminal and open the cloned repository in VSCode using the following command:
+
+```bash
+code WINTER25-CS326
+```
+
+You should see the following folders:
+
+- <span class="code-span">README.md</span>: Contains the course syllabus.
+- <span class="code-span">lectures/</span>: Contains the lecture slides in markdown format.
+- <span class="code-span">homeworks/</span>: Contains the homework assignments.
+
+<!--s-->
 
 ## H.01 | Pulling
 
